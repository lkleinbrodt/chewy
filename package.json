{
  "name": "electron-quick-start-typescript",
  "version": "1.0.0",
  "description": "A minimal Electron application written with Typescript",
  "scripts": {
    "build": "tsc",
    "watch": "tsc -w",
    "lint": "eslint -c .eslintrc --ext .ts ./src",
    "start": "npm run build && electron ./dist/main.js"
  },
  "repository": "https://github.com/electron/electron-quick-start-typescript",
  "keywords": [
    "Electron",
    "quick",
    "start",
    "tutorial",
    "demo",
    "typescript"
  ],
  "author": "GitHub",
  "license": "CC0-1.0",
  "devDependencies": {
<<<<<<< HEAD
    "@typescript-eslint/eslint-plugin": "^4.29.0",
    "@typescript-eslint/parser": "^4.29.2",
=======
    "@typescript-eslint/eslint-plugin": "^4.29.2",
    "@typescript-eslint/parser": "^4.28.4",
>>>>>>> d7ae0db7
    "electron": "^13.1.7",
    "eslint": "^7.32.0",
    "typescript": "^4.3.5"
  },
  "dependencies": {}
}<|MERGE_RESOLUTION|>--- conflicted
+++ resolved
@@ -20,13 +20,8 @@
   "author": "GitHub",
   "license": "CC0-1.0",
   "devDependencies": {
-<<<<<<< HEAD
-    "@typescript-eslint/eslint-plugin": "^4.29.0",
+    "@typescript-eslint/eslint-plugin": "^4.29.2",
     "@typescript-eslint/parser": "^4.29.2",
-=======
-    "@typescript-eslint/eslint-plugin": "^4.29.2",
-    "@typescript-eslint/parser": "^4.28.4",
->>>>>>> d7ae0db7
     "electron": "^13.1.7",
     "eslint": "^7.32.0",
     "typescript": "^4.3.5"
